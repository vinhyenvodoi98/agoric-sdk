import path from 'path';
import fetch from 'node-fetch';
import { execFile as rawExecFile } from 'child_process';
import djson from 'deterministic-json';
import { createHash } from 'crypto';
import connect from 'lotion-connect';
import util from 'util';

const execFileAsync = util.promisify(rawExecFile);
const HELPER = 'ag-cosmos-helper';

export async function connectToChain(
  basedir,
  GCI,
  rpcAddresses,
  myAddr,
  inbound,
  chainID,
) {
  // Each time we read our mailbox from the chain's state, and each time we
  // send an outbound message to the chain, we shell out to a one-shot copy
  // of 'ag-cosmos-helper', the swingset-flavored cosmos-sdk CLI tool.

  // We originally thought we could use the tool's "rest-server" mode, leave
  // it running for the duration of our process, but it turns out that the
  // rest-server cannot sign transactions (that ability was removed as a
  // security concern in https://github.com/cosmos/cosmos-sdk/issues/3641)

  // A better approach I'm hopeful we can achieve is an FFI binding to the
  // same golang code that powers ag-cosmos-helper, so we can call the
  // query/tx functions directly without the overhead of spawning a
  // subprocess and encoding everything as strings over stdio.

  // the 'ag-cosmos-helper' tool in our repo is built by 'make install' and
  // put into the user's $GOPATH/bin . That's a bit intrusive, ideally it
  // would live in the build tree along with bin/ag-solo . But for now we
  // assume that 'ag-cosmos-helper' is on $PATH somewhere.

  // TODO: --chain-id matches something in the genesis block, should we
  // include it in the arguments to `css-solo set-gci-ingress`? It's included
  // in the GCI, but if we also need it to establish an RPC connection, then
  // it needs to be learned somehow, rather than being hardcoded.

  const helperDir = path.join(basedir, 'ag-cosmos-helper-statedir');

<<<<<<< HEAD
  const cancels = {};

  async function retryRpcAddr(tryOnce) {
    while (true) {
      const randomRpcAddr = rpcAddresses[Math.floor(Math.random() * rpcAddresses.length)];
      
      // tryOnce will either throw if cancelled (which rejects this promise),
      const ret = await tryOnce(randomRpcAddr);
      if (ret !== undefined) {
        // Or returns non-undefined, which we should resolve.
        return ret;
      }

      // It was undefined, so wait, then retry.
      await new Promise(resolve => setTimeout(resolve, 5000));
    }
  }

  function singletonHelper(name, args, parseReturn, stdin) {
    // We already have one running, so cancel it.
    if (cancels[name]) {
      cancels[name]();
    }

    let cancelled = false;
    cancels[name] = () => {
      delete cancels[name];
      cancelled = true;
    };
    
    return retryHelper(args, parseReturn, stdin, () => {
      if (cancelled) {
        throw `cancelled`;
      }
    });
=======
  function getMailbox() {
    const args = [
      'query',
      'swingset',
      'mailbox',
      myAddr,
      '--chain-id',
      chainID,
      '--output',
      'json',
      '--home',
      helperDir,
    ];
    const stdout = execFileSync('ag-cosmos-helper', args);
    console.log(` helper said: ${stdout}`);
    const mailbox = JSON.parse(JSON.parse(stdout).value);
    // mailbox is [[[num,msg], ..], ack]
    // actually it is: {outbox: [[num,msg],..], ack}
    return mailbox;
>>>>>>> eb4f1aaa
  }

  function retryHelper(args, parseReturn, stdin, throwIfCancelled = () => undefined) {
    return retryRpcAddr(async (rpcAddr) => {
      throwIfCancelled();

      const fullArgs = [...args,
        '--chain-id', chainID, '--output', 'json',
        '--node', `tcp://${rpcAddr}`,
        '--home', helperDir,
      ];
      let ret;
      try {
        const opts = (stdin === undefined) ? undefined : {input: Buffer.from(stdin)};
        ret = await execFileAsync(HELPER, fullArgs, opts);
      } catch (e) {
        console.log(` failed exec of:`, HELPER, fullArgs);
      }

      throwIfCancelled();

      if (ret) {
        try {
          return await parseReturn(ret);
        } catch (e) {
          console.log(`Failed to parse return:`, e);
        }
      }
    });
  }

  const getMailbox = () =>
    singletonHelper('getMailbox', ['query', 'swingset', 'mailbox', myAddr],
      ret => {
        const {stdout, stderr} = ret;
        console.error(stderr);
        console.log(` helper said: ${stdout}`);
        try {
          // Try to parse the stdout.
          return JSON.parse(JSON.parse(stdout).value);
        } catch (e) {
          console.log(` failed to parse output:`, e);
        }
      });

  const getGenesis = () =>
    retryRpcAddr(async (rpcAddr) => {
      const rpcURL = `http://${rpcAddr}`;
      try {
        const res = await fetch(`${rpcURL}/genesis`);
        const json = await res.json();
        return json.result.genesis;
      } catch (e) {
        console.log(`Error fetching ${rpcURL}:`, e);
      }
    });

  /*
  getGenesis().then(g => console.log(`genesis is`, g));
  getGenesis().then(g => {
    const gci = createHash('sha256').update(djson.stringify(g)).digest('hex');
    console.log(`computed GCI is ${gci}`);
  });
  */

  // TODO: decide on a single place to perform the light-client checks. The
  // 'tendermint' package can do this (instantiate Tendermint() with a
  // known-valid starting state, containing {header,validators,commit}, which
  // can be fetched by RPC, and maybe the validators can be extracted from
  // the genesis block, which we can compare against the GCI). The
  // 'ag-cosmos-helper' tool might do it. We need one subscription-type thing
  // to tell us that a new block exists, then we can use a different
  // query-type tool to retrieve the outbox, but we want to know that the
  // outbox is correctly traced to the block header, and that the block
  // header is a legitimate descendant of our previously-validated state.

  // we use a small piece (connect-by-address.js) of lotion-connect to do
  // this; we could get away with fewer dependencies by rewriting just that
  // part.

  // we could also do connect(undefined, { genesis, nodes })
<<<<<<< HEAD
  const c = await connect(GCI, { nodes: rpcAddresses.map(addr => `ws://${addr}`) });
=======
  const c = await connect(
    GCI,
    { nodes: [rpcWSURL] },
  );
>>>>>>> eb4f1aaa

  // TODO: another way to make this cheaper would be to extract the apphash
  // from the received block, and only check the mailbox if it changes.
  // That's more coarse than checking for only our own slot, but better than
  // hitting the rest-server on every single block.

  c.lightClient.on('update', async _a => {
    console.log(`new block on ${GCI}, fetching mailbox`);
    const { outbox, ack } = await getMailbox();
    await inbound(GCI, outbox, ack);
  });
  function deliver(newMessages, acknum) {
    console.log(`delivering to chain`, GCI, newMessages, acknum);

    // TODO: combine peer and submitter in the message format (i.e. remove
    // the extra 'myAddr' after 'tx swingset deliver'). All messages from
    // solo vats are "from" the signer, and messages relayed from another
    // chain will have other data to demonstrate which chain it comes from

    // TODO: remove this JSON.stringify([newMessages, acknum]): change
    // 'deliverMailboxReq' to have more structure than a single string, and
    // have the CLI handle variable args better

<<<<<<< HEAD
    const args = ['tx', 'swingset', 'deliver', myAddr,
                  JSON.stringify([newMessages, acknum]),
                  '--from', 'ag-solo', '--yes',
                 ];
    const password = 'mmmmmmmm';
    return retryHelper(args, ret => {
      const {stderr, stdout} = ret;
      console.error(stderr);
      console.log(` helper said: ${stdout}`);
      return true;
    }, `${password}\n`);
  };
=======
    const args = [
      'tx',
      'swingset',
      'deliver',
      myAddr,
      JSON.stringify([newMessages, acknum]),
      '--from',
      'ag-solo',
      '--yes',
      '--chain-id',
      chainID,
      '--home',
      helperDir,
    ];
    const password = 'mmmmmmmm\n';
    try {
      console.log(`running helper`, args);
      const stdout = execFileSync('ag-cosmos-helper', args, {
        input: Buffer.from(`${password}`),
      });
      console.log(` helper said: ${stdout}`);
    } catch (e) {
      console.log(`helper failed`);
      console.log(`rc: ${e.status}`);
      console.log(`stdout:`, e.stdout.toString());
      console.log(`stderr:`, e.stderr.toString());
    }
  }
>>>>>>> eb4f1aaa

  return deliver;
}<|MERGE_RESOLUTION|>--- conflicted
+++ resolved
@@ -43,7 +43,6 @@
 
   const helperDir = path.join(basedir, 'ag-cosmos-helper-statedir');
 
-<<<<<<< HEAD
   const cancels = {};
 
   async function retryRpcAddr(tryOnce) {
@@ -79,27 +78,6 @@
         throw `cancelled`;
       }
     });
-=======
-  function getMailbox() {
-    const args = [
-      'query',
-      'swingset',
-      'mailbox',
-      myAddr,
-      '--chain-id',
-      chainID,
-      '--output',
-      'json',
-      '--home',
-      helperDir,
-    ];
-    const stdout = execFileSync('ag-cosmos-helper', args);
-    console.log(` helper said: ${stdout}`);
-    const mailbox = JSON.parse(JSON.parse(stdout).value);
-    // mailbox is [[[num,msg], ..], ack]
-    // actually it is: {outbox: [[num,msg],..], ack}
-    return mailbox;
->>>>>>> eb4f1aaa
   }
 
   function retryHelper(args, parseReturn, stdin, throwIfCancelled = () => undefined) {
@@ -181,14 +159,10 @@
   // part.
 
   // we could also do connect(undefined, { genesis, nodes })
-<<<<<<< HEAD
-  const c = await connect(GCI, { nodes: rpcAddresses.map(addr => `ws://${addr}`) });
-=======
   const c = await connect(
     GCI,
-    { nodes: [rpcWSURL] },
+    { nodes: rpcAddresses.map(addr => `ws://${addr}`) },
   );
->>>>>>> eb4f1aaa
 
   // TODO: another way to make this cheaper would be to extract the apphash
   // from the received block, and only check the mailbox if it changes.
@@ -212,20 +186,6 @@
     // 'deliverMailboxReq' to have more structure than a single string, and
     // have the CLI handle variable args better
 
-<<<<<<< HEAD
-    const args = ['tx', 'swingset', 'deliver', myAddr,
-                  JSON.stringify([newMessages, acknum]),
-                  '--from', 'ag-solo', '--yes',
-                 ];
-    const password = 'mmmmmmmm';
-    return retryHelper(args, ret => {
-      const {stderr, stdout} = ret;
-      console.error(stderr);
-      console.log(` helper said: ${stdout}`);
-      return true;
-    }, `${password}\n`);
-  };
-=======
     const args = [
       'tx',
       'swingset',
@@ -235,26 +195,15 @@
       '--from',
       'ag-solo',
       '--yes',
-      '--chain-id',
-      chainID,
-      '--home',
-      helperDir,
     ];
-    const password = 'mmmmmmmm\n';
-    try {
-      console.log(`running helper`, args);
-      const stdout = execFileSync('ag-cosmos-helper', args, {
-        input: Buffer.from(`${password}`),
-      });
+    const password = 'mmmmmmmm';
+    return retryHelper(args, ret => {
+      const {stderr, stdout} = ret;
+      console.error(stderr);
       console.log(` helper said: ${stdout}`);
-    } catch (e) {
-      console.log(`helper failed`);
-      console.log(`rc: ${e.status}`);
-      console.log(`stdout:`, e.stdout.toString());
-      console.log(`stderr:`, e.stderr.toString());
-    }
-  }
->>>>>>> eb4f1aaa
+      return true;
+    }, `${password}\n`);
+  }
 
   return deliver;
 }