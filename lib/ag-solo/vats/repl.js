--- conflicted
+++ resolved
@@ -45,7 +45,6 @@
 }
 
 export function addReplHandler(handler, E, homeObjects, sendBroadcast) {
-<<<<<<< HEAD
     const command = {};
     const history = {};
     let highestHistory = -1;
@@ -90,66 +89,16 @@
         } catch (e) {
           console.log(`error in eval`, e);
           r = addException(histnum, e);
-=======
-  const command = {};
-  const history = {};
-  let highestHistory = -1;
+        }
 
-  function updateHistorySlot(histnum, s) {
-    const result = `command[${histnum}] = ${stringify(
-      command[histnum],
-    )};\nhistory[${histnum}] = ${s};\n`;
-    sendBroadcast({ type: 'updateHistory', histnum, result });
-  }
-
-  function addException(histnum, e) {
-    // We stringify so that exceptions do not leak.
-    const s = `${e}`;
-    updateHistorySlot(histnum, `Promise.reject(${stringify(s)})`);
-    return (history[histnum] = Promise.reject(s));
-  }
-
-  return Object.assign(handler, {
-    getHighestHistory() {
-      return { highestHistory };
-    },
-
-    doEval(obj) {
-      const { number: histnum, body } = obj;
-      // console.log(`doEval`, histnum, body);
-      if (histnum <= highestHistory) {
-        throw new Error(
-          `histnum ${histnum} is not larger than highestHistory ${highestHistory}`,
-        );
-      }
-      highestHistory = histnum;
-
-      command[histnum] = body;
-      updateHistorySlot(histnum, `eval(${stringify(body)})`);
-      const endowments = { console, E, command, history, home: homeObjects };
-      let r;
-      try {
-        r = evaluate(body, endowments);
-        updateHistorySlot(histnum, stringify(r));
-        history[histnum] = r;
-        if (Promise.resolve(r) !== r) {
-          return {};
->>>>>>> eb4f1aaa
-        }
-        updateHistorySlot(histnum, `Promise.resolve(eval(${stringify(body)}))`);
-      } catch (e) {
-        console.log(`error in eval`, e);
-        r = addException(histnum, e);
-      }
-
-      r.then(
-        res => {
-          history[histnum] = res;
-          updateHistorySlot(histnum, stringify(res));
-        },
-        rej => addException(histnum, rej),
-      ).catch(_ => undefined);
-      return {};
-    },
-  });
+        r.then(
+          res => {
+            history[histnum] = res;
+            updateHistorySlot(histnum, stringify(res));
+          },
+          rej => addException(histnum, rej),
+        ).catch(_ => undefined);
+        return {};
+      },
+    });
 }